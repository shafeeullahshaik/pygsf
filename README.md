--- conflicted
+++ resolved
@@ -1,123 +1,120 @@
-<p align="center">
-  <img src="https://raw.githubusercontent.com/pygsflow/pygsflow/master/examples/figures/motto2.PNG" alt="pyGSFLOW logo"/>
-</p>
-
-[![pygsflow continuous integration](https://github.com/pygsflow/pygsflow/actions/workflows/ci.yml/badge.svg)](https://github.com/pygsflow/pygsflow/actions/workflows/ci.yml)
-[![codecov](https://codecov.io/gh/pygsflow/pygsflow/branch/master/graph/badge.svg?token=UC4KRJAHUS)](https://codecov.io/gh/pygsflow/pygsflow)
-[![PyPI](https://img.shields.io/pypi/v/pygsflow?style=plastic)](https://pypi.org/project/pygsflow/)
-[![JOSS](https://joss.theoj.org/papers/d3989e65aedcc241930001cd32ba3a92/status.svg)](https://joss.theoj.org/papers/d3989e65aedcc241930001cd32ba3a92)
-
-# pygsflow
-pyGSFLOW is a python package to Create, Read, Write, Edit, and Visualize GSFLOW models
-
-GSFLOW model development has previously been a piecemeal approach that required multiple software tools to build, edit, postprocess, and visualize models. pyGSFLOW changes this by being a tightly coupled scripting library that provides support for GSFLOW, PRMS, and MODFLOW. Custom modules for both GSFLOW and PRMS are included in this library. MODFLOW support is provided by wrapping the [Flopy](https://github.com/modflowpy/flopy) package (Bakker and others, 2021) with GSFLOW specific code. Together, these three pieces create a single integrated scripting package that helps to standardize and streamline model development and calibration. 
-
-This is the development repository for pyGSFLOW. Official USGS releases can be found [here](https://code.usgs.gov/water/pyGSFLOW) 
-<<<<<<< HEAD
-=======
-
->>>>>>> 1024b477
-## API Documentation
-pyGSFLOW API documentation can be found @
-
-https://pygsflow.github.io/pygsflowdocs/
-
-## Examples
-Basic examples can be found in the Tutorial Examples tab of the pyGSFLOW API
-documentation at https://pygsflow.github.io/pygsflowdocs/tutorials.html#
-
-Interactive jupyter notebook example problems can be found in the examples directory.  
-https://github.com/pygsflow/pygsflow/tree/master/examples
-
-## Requirements
-**Version 1.0.2** (Master branch and from pypi)
-   1) Windows or Linux operating system (GSFLOW is not currently compiled for MacOS)  
-   2) Python 3.6 or greater  
-   3) FloPy 3.3.4 or greater, *note* for Python 3.6 use (`pip install flopy==3.3.4`)
-   4) NetCdf4 (optional, required for netcdf exporting and autotesting) (`pip install netcdf4`)
-
-**Version 1.1.0** (Develop branch)
-   1) Windows or Linux operating system (GSFLOW is not currently compiled for MacOS)  
-   2) Python 3.6 or greater 
-   3) Flopy 3.3.4 or greater (`pip install flopy`) *note* for Python 3.6 use (`pip install flopy==3.3.4`)
-   4) NetCdf4 (optional, required for netcdf exporting and autotesting) (`pip install netcdf4`)
-   
-## Installation
-**Version 1.0.2** (Master branch and from pypi)
-    
-The pygsflow repository can be installed using pip.
-To install the release version, open a terminal, command prompt, or anaconda prompt and type:
-
-`pip install pygsflow`
-
-**Version 1.1.0** (Develop version with most recent updates)
-
-To install the development version, open a terminal, command prompt or anaconda promt and type:  
-
-`pip install https://github.com/pygsflow/pygsflow/zipball/develop`
-
-Alternatively the user can download a copy of the repository, open a command prompt or anaconda promt terminal, cd into the trunk directory and type:
-
-`pip install . `
-
-**Additional Linux installation instructions**
-
-To use the default version of GSFLOW for Linux that is distributed with pyGSFLOW the user
-needs to set the permissions of the GSFLOW binary program to execute. From
-a terminal window cd into the trunk/bin directory of the pyGSFLOW repository and
-write:
-```
-chmod u+x gsflow
-chmod u+x CRT_1.3.1
-```
-
-## Authors
-Ayman Alzraiee, Joshua Larsen, Donald Martin, Rich Niswonger
-
-## How to Cite
-
-[Larsen, J. D., Alzraiee, A., Niswonger, R., 2021, pyGSFLOW v1.0.0: U.S. Geological
-Survey Software Release, 2 July 2021, https://doi.org/10.5066/P9NPZ5AD](https://doi.org/10.5066/P9NPZ5AD)
-
-## IPDS number
-IP-128405
-
-## Contributing
-Please see [Contributing.md](https://github.com/pygsflow/pygsflow/blob/develop/CONTRIBUTING.md)
-
-## Running Autotests Locally
-pyGSFLOW uses github actions CI to automatically test code for each commit and pull request. These tests can also be run locally.
-To run tests locally, navigate to pygsflow's root directory, open a command prompt, anaconda prompt, or terminal window:
-
-with nosetests:
-```
-cd autotest
-nosetests -v
-```
-
-with pytest:
-```
-cd autotest
-pytest
-```
-
-*How to find pygsflow's root directory:*
-
-Open a python terminal and type:
-```python
-import gsflow
-print(gsflow.__file__)
-```
-
-## Project History
-This project is a refinement and continuation of the original pygsflow repository at:
-
-https://github.com/aymanalz/pygsflow
-
-## Disclaimer
-This software is preliminary or provisional and is subject to revision. It is being provided to meet 
-the need for timely best science. The software has not received final approval by the U.S. Geological 
-Survey (USGS). No warranty, expressed or implied, is made by the USGS or the U.S. Government as to the 
-functionality of the software and related material nor shall the fact of release constitute any such 
-warranty. The software is provided on the condition that neither the USGS nor the U.S. Government shall 
-be held liable for any damages resulting from the authorized or unauthorized use of the software
+<p align="center">
+  <img src="https://raw.githubusercontent.com/pygsflow/pygsflow/master/examples/figures/motto2.PNG" alt="pyGSFLOW logo"/>
+</p>
+
+[![pygsflow continuous integration](https://github.com/pygsflow/pygsflow/actions/workflows/ci.yml/badge.svg)](https://github.com/pygsflow/pygsflow/actions/workflows/ci.yml)
+[![codecov](https://codecov.io/gh/pygsflow/pygsflow/branch/master/graph/badge.svg?token=UC4KRJAHUS)](https://codecov.io/gh/pygsflow/pygsflow)
+[![PyPI](https://img.shields.io/pypi/v/pygsflow?style=plastic)](https://pypi.org/project/pygsflow/)
+[![JOSS](https://joss.theoj.org/papers/d3989e65aedcc241930001cd32ba3a92/status.svg)](https://joss.theoj.org/papers/d3989e65aedcc241930001cd32ba3a92)
+
+# pygsflow
+pyGSFLOW is a python package to Create, Read, Write, Edit, and Visualize GSFLOW models
+
+GSFLOW model development has previously been a piecemeal approach that required multiple software tools to build, edit, postprocess, and visualize models. pyGSFLOW changes this by being a tightly coupled scripting library that provides support for GSFLOW, PRMS, and MODFLOW. Custom modules for both GSFLOW and PRMS are included in this library. MODFLOW support is provided by wrapping the [Flopy](https://github.com/modflowpy/flopy) package (Bakker and others, 2021) with GSFLOW specific code. Together, these three pieces create a single integrated scripting package that helps to standardize and streamline model development and calibration. 
+
+This is the development repository for pyGSFLOW. Official USGS releases can be found [here](https://code.usgs.gov/water/pyGSFLOW) 
+
+## API Documentation
+pyGSFLOW API documentation can be found @
+
+https://pygsflow.github.io/pygsflowdocs/
+
+## Examples
+Basic examples can be found in the Tutorial Examples tab of the pyGSFLOW API
+documentation at https://pygsflow.github.io/pygsflowdocs/tutorials.html#
+
+Interactive jupyter notebook example problems can be found in the examples directory.  
+https://github.com/pygsflow/pygsflow/tree/master/examples
+
+## Requirements
+**Version 1.0.2** (Master branch and from pypi)
+   1) Windows or Linux operating system (GSFLOW is not currently compiled for MacOS)  
+   2) Python 3.6 or greater  
+   3) FloPy 3.3.4 or greater, *note* for Python 3.6 use (`pip install flopy==3.3.4`)
+   4) NetCdf4 (optional, required for netcdf exporting and autotesting) (`pip install netcdf4`)
+
+**Version 1.1.0** (Develop branch)
+   1) Windows or Linux operating system (GSFLOW is not currently compiled for MacOS)  
+   2) Python 3.6 or greater 
+   3) Flopy 3.3.4 or greater (`pip install flopy`) *note* for Python 3.6 use (`pip install flopy==3.3.4`)
+   4) NetCdf4 (optional, required for netcdf exporting and autotesting) (`pip install netcdf4`)
+   
+## Installation
+**Version 1.0.2** (Master branch and from pypi)
+    
+The pygsflow repository can be installed using pip.
+To install the release version, open a terminal, command prompt, or anaconda prompt and type:
+
+`pip install pygsflow`
+
+**Version 1.1.0** (Develop version with most recent updates)
+
+To install the development version, open a terminal, command prompt or anaconda promt and type:  
+
+`pip install https://github.com/pygsflow/pygsflow/zipball/develop`
+
+Alternatively the user can download a copy of the repository, open a command prompt or anaconda promt terminal, cd into the trunk directory and type:
+
+`pip install . `
+
+**Additional Linux installation instructions**
+
+To use the default version of GSFLOW for Linux that is distributed with pyGSFLOW the user
+needs to set the permissions of the GSFLOW binary program to execute. From
+a terminal window cd into the trunk/bin directory of the pyGSFLOW repository and
+write:
+```
+chmod u+x gsflow
+chmod u+x CRT_1.3.1
+```
+
+## Authors
+Ayman Alzraiee, Joshua Larsen, Donald Martin, Rich Niswonger
+
+## How to Cite
+
+[Larsen, J. D., Alzraiee, A., Niswonger, R., 2021, pyGSFLOW v1.0.0: U.S. Geological
+Survey Software Release, 2 July 2021, https://doi.org/10.5066/P9NPZ5AD](https://doi.org/10.5066/P9NPZ5AD)
+
+## IPDS number
+IP-128405
+
+## Contributing
+Please see [Contributing.md](https://github.com/pygsflow/pygsflow/blob/develop/CONTRIBUTING.md)
+
+## Running Autotests Locally
+pyGSFLOW uses github actions CI to automatically test code for each commit and pull request. These tests can also be run locally.
+To run tests locally, navigate to pygsflow's root directory, open a command prompt, anaconda prompt, or terminal window:
+
+with nosetests:
+```
+cd autotest
+nosetests -v
+```
+
+with pytest:
+```
+cd autotest
+pytest
+```
+
+*How to find pygsflow's root directory:*
+
+Open a python terminal and type:
+```python
+import gsflow
+print(gsflow.__file__)
+```
+
+## Project History
+This project is a refinement and continuation of the original pygsflow repository at:
+
+https://github.com/aymanalz/pygsflow
+
+## Disclaimer
+This software is preliminary or provisional and is subject to revision. It is being provided to meet 
+the need for timely best science. The software has not received final approval by the U.S. Geological 
+Survey (USGS). No warranty, expressed or implied, is made by the USGS or the U.S. Government as to the 
+functionality of the software and related material nor shall the fact of release constitute any such 
+warranty. The software is provided on the condition that neither the USGS nor the U.S. Government shall 
+be held liable for any damages resulting from the authorized or unauthorized use of the software